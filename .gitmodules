[submodule "format"]
	path = libs/format
	url = ../format.git
	fetchRecurseSubmodules = on-demand
[submodule "ublas"]
	path = libs/numeric/ublas
	url = ../ublas.git
	fetchRecurseSubmodules = on-demand
[submodule "smart_ptr"]
	path = libs/smart_ptr
	url = ../smart_ptr.git
	fetchRecurseSubmodules = on-demand
[submodule "wave"]
	path = libs/wave
	url = ../wave.git
	fetchRecurseSubmodules = on-demand
[submodule "integer"]
	path = libs/integer
	url = ../integer.git
	fetchRecurseSubmodules = on-demand
[submodule "random"]
	path = libs/random
	url = ../random.git
	fetchRecurseSubmodules = on-demand
[submodule "utility"]
	path = libs/utility
	url = ../utility.git
	fetchRecurseSubmodules = on-demand
[submodule "rational"]
	path = libs/rational
	url = ../rational.git
	fetchRecurseSubmodules = on-demand
[submodule "timer"]
	path = libs/timer
	url = ../timer.git
	fetchRecurseSubmodules = on-demand
[submodule "functional"]
	path = libs/functional
	url = ../functional.git
	fetchRecurseSubmodules = on-demand
[submodule "conversion"]
	path = libs/conversion
	url = ../conversion.git
	fetchRecurseSubmodules = on-demand
[submodule "config"]
	path = libs/config
	url = ../config.git
	fetchRecurseSubmodules = on-demand
[submodule "array"]
	path = libs/array
	url = ../array.git
	fetchRecurseSubmodules = on-demand
[submodule "type_traits"]
	path = libs/type_traits
	url = ../type_traits.git
	fetchRecurseSubmodules = on-demand
[submodule "iterator"]
	path = libs/iterator
	url = ../iterator.git
	fetchRecurseSubmodules = on-demand
[submodule "regex"]
	path = libs/regex
	url = ../regex.git
	fetchRecurseSubmodules = on-demand
[submodule "graph"]
	path = libs/graph
	url = ../graph.git
	fetchRecurseSubmodules = on-demand
[submodule "static_assert"]
	path = libs/static_assert
	url = ../static_assert.git
	fetchRecurseSubmodules = on-demand
[submodule "function"]
	path = libs/function
	url = ../function.git
	fetchRecurseSubmodules = on-demand
[submodule "concept_check"]
	path = libs/concept_check
	url = ../concept_check.git
	fetchRecurseSubmodules = on-demand
[submodule "detail"]
	path = libs/detail
	url = ../detail.git
	fetchRecurseSubmodules = on-demand
[submodule "disjoint_sets"]
	path = libs/disjoint_sets
	url = ../disjoint_sets.git
	fetchRecurseSubmodules = on-demand
[submodule "property_map"]
	path = libs/property_map
	url = ../property_map.git
	fetchRecurseSubmodules = on-demand
[submodule "python"]
	path = libs/python
	url = ../python.git
	fetchRecurseSubmodules = on-demand
[submodule "test"]
	path = libs/test
	url = ../test.git
	fetchRecurseSubmodules = on-demand
[submodule "any"]
	path = libs/any
	url = ../any.git
	fetchRecurseSubmodules = on-demand
[submodule "crc"]
	path = libs/crc
	url = ../crc.git
	fetchRecurseSubmodules = on-demand
[submodule "pool"]
	path = libs/pool
	url = ../pool.git
	fetchRecurseSubmodules = on-demand
[submodule "thread"]
	path = libs/thread
	url = ../thread.git
	fetchRecurseSubmodules = on-demand
[submodule "tuple"]
	path = libs/tuple
	url = ../tuple.git
	fetchRecurseSubmodules = on-demand
[submodule "tokenizer"]
	path = libs/tokenizer
	url = ../tokenizer.git
	fetchRecurseSubmodules = on-demand
[submodule "math"]
	path = libs/math
	url = ../math.git
	fetchRecurseSubmodules = on-demand
[submodule "build"]
	path = tools/build
	url = ../build.git
	fetchRecurseSubmodules = on-demand
[submodule "compatibility"]
	path = libs/compatibility
	url = ../compatibility.git
	fetchRecurseSubmodules = on-demand
[submodule "bind"]
	path = libs/bind
	url = ../bind.git
	fetchRecurseSubmodules = on-demand
[submodule "date_time"]
	path = libs/date_time
	url = ../date_time.git
	fetchRecurseSubmodules = on-demand
[submodule "multi_array"]
	path = libs/multi_array
	url = ../multi_array.git
	fetchRecurseSubmodules = on-demand
[submodule "preprocessor"]
	path = libs/preprocessor
	url = ../preprocessor.git
	fetchRecurseSubmodules = on-demand
[submodule "lambda"]
	path = libs/lambda
	url = ../lambda.git
	fetchRecurseSubmodules = on-demand
[submodule "io"]
	path = libs/io
	url = ../io.git
	fetchRecurseSubmodules = on-demand
[submodule "dynamic_bitset"]
	path = libs/dynamic_bitset
	url = ../dynamic_bitset.git
	fetchRecurseSubmodules = on-demand
[submodule "mpl"]
	path = libs/mpl
	url = ../mpl.git
	fetchRecurseSubmodules = on-demand
[submodule "range"]
	path = libs/range
	url = ../range.git
	fetchRecurseSubmodules = on-demand
[submodule "serialization"]
	path = libs/serialization
	url = ../serialization.git
	fetchRecurseSubmodules = on-demand
[submodule "numeric_conversion"]
	path = libs/numeric/conversion
	url = ../numeric_conversion.git
	fetchRecurseSubmodules = on-demand
[submodule "assign"]
	path = libs/assign
	url = ../assign.git
	fetchRecurseSubmodules = on-demand
[submodule "logic"]
	path = libs/logic
	url = ../logic.git
	fetchRecurseSubmodules = on-demand
[submodule "exception"]
	path = libs/exception
	url = ../exception.git
	fetchRecurseSubmodules = on-demand
[submodule "statechart"]
	path = libs/statechart
	url = ../statechart.git
	fetchRecurseSubmodules = on-demand
[submodule "variant"]
	path = libs/variant
	url = ../variant.git
	fetchRecurseSubmodules = on-demand
[submodule "interval"]
	path = libs/numeric/interval
	url = ../interval.git
	fetchRecurseSubmodules = on-demand
[submodule "optional"]
	path = libs/optional
	url = ../optional.git
	fetchRecurseSubmodules = on-demand
[submodule "graph_parallel"]
	path = libs/graph_parallel
	url = ../graph_parallel.git
	fetchRecurseSubmodules = on-demand
[submodule "bcp"]
	path = tools/bcp
	url = ../bcp.git
	fetchRecurseSubmodules = on-demand
[submodule "spirit"]
	path = libs/spirit
	url = ../spirit.git
	fetchRecurseSubmodules = on-demand
[submodule "inspect"]
	path = tools/inspect
	url = ../inspect.git
	fetchRecurseSubmodules = on-demand
[submodule "boostbook"]
	path = tools/boostbook
	url = ../boostbook.git
	fetchRecurseSubmodules = on-demand
[submodule "filesystem"]
	path = libs/filesystem
	url = ../filesystem.git
	fetchRecurseSubmodules = on-demand
[submodule "multi_index"]
	path = libs/multi_index
	url = ../multi_index.git
	fetchRecurseSubmodules = on-demand
[submodule "program_options"]
	path = libs/program_options
	url = ../program_options.git
	fetchRecurseSubmodules = on-demand
[submodule "algorithm"]
	path = libs/algorithm
	url = ../algorithm.git
	fetchRecurseSubmodules = on-demand
[submodule "local_function"]
	path = libs/local_function
	url = ../local_function.git
	fetchRecurseSubmodules = on-demand
[submodule "property_tree"]
	path = libs/property_tree
	url = ../property_tree.git
	fetchRecurseSubmodules = on-demand
[submodule "circular_buffer"]
	path = libs/circular_buffer
	url = ../circular_buffer.git
	fetchRecurseSubmodules = on-demand
[submodule "bimap"]
	path = libs/bimap
	url = ../bimap.git
	fetchRecurseSubmodules = on-demand
[submodule "xpressive"]
	path = libs/xpressive
	url = ../xpressive.git
	fetchRecurseSubmodules = on-demand
[submodule "foreach"]
	path = libs/foreach
	url = ../foreach.git
	fetchRecurseSubmodules = on-demand
[submodule "typeof"]
	path = libs/typeof
	url = ../typeof.git
	fetchRecurseSubmodules = on-demand
[submodule "ptr_container"]
	path = libs/ptr_container
	url = ../ptr_container.git
	fetchRecurseSubmodules = on-demand
[submodule "quickbook"]
	path = tools/quickbook
	url = ../quickbook.git
	fetchRecurseSubmodules = on-demand
[submodule "iostreams"]
	path = libs/iostreams
	url = ../iostreams.git
	fetchRecurseSubmodules = on-demand
[submodule "parameter"]
	path = libs/parameter
	url = ../parameter.git
	fetchRecurseSubmodules = on-demand
[submodule "function_types"]
	path = libs/function_types
	url = ../function_types.git
	fetchRecurseSubmodules = on-demand
[submodule "litre"]
	path = tools/litre
	url = ../litre.git
	fetchRecurseSubmodules = on-demand
[submodule "fusion"]
	path = libs/fusion
	url = ../fusion.git
	fetchRecurseSubmodules = on-demand
[submodule "asio"]
	path = libs/asio
	url = ../asio.git
	fetchRecurseSubmodules = on-demand
[submodule "interprocess"]
	path = libs/interprocess
	url = ../interprocess.git
	fetchRecurseSubmodules = on-demand
[submodule "mpi"]
	path = libs/mpi
	url = ../mpi.git
	fetchRecurseSubmodules = on-demand
[submodule "gil"]
	path = libs/gil
	url = ../gil.git
	fetchRecurseSubmodules = on-demand
[submodule "system"]
	path = libs/system
	url = ../system.git
	fetchRecurseSubmodules = on-demand
[submodule "intrusive"]
	path = libs/intrusive
	url = ../intrusive.git
	fetchRecurseSubmodules = on-demand
[submodule "coroutine"]
	path = libs/coroutine
	url = ../coroutine.git
	fetchRecurseSubmodules = on-demand
[submodule "flyweight"]
	path = libs/flyweight
	url = ../flyweight.git
	fetchRecurseSubmodules = on-demand
[submodule "geometry"]
	path = libs/geometry
	url = ../geometry.git
	fetchRecurseSubmodules = on-demand
[submodule "atomic"]
	path = libs/atomic
	url = ../atomic.git
	fetchRecurseSubmodules = on-demand
[submodule "auto_index"]
	path = tools/auto_index
	url = ../auto_index.git
	fetchRecurseSubmodules = on-demand
[submodule "heap"]
	path = libs/heap
	url = ../heap.git
	fetchRecurseSubmodules = on-demand
[submodule "icl"]
	path = libs/icl
	url = ../icl.git
	fetchRecurseSubmodules = on-demand
[submodule "multiprecision"]
	path = libs/multiprecision
	url = ../multiprecision.git
	fetchRecurseSubmodules = on-demand
[submodule "odeint"]
	path = libs/numeric/odeint
	url = ../odeint.git
	fetchRecurseSubmodules = on-demand
[submodule "locale"]
	path = libs/locale
	url = ../locale.git
	fetchRecurseSubmodules = on-demand
[submodule "lockfree"]
	path = libs/lockfree
	url = ../lockfree.git
	fetchRecurseSubmodules = on-demand
[submodule "move"]
	path = libs/move
	url = ../move.git
	fetchRecurseSubmodules = on-demand
[submodule "msm"]
	path = libs/msm
	url = ../msm.git
	fetchRecurseSubmodules = on-demand
[submodule "tti"]
	path = libs/tti
	url = ../tti.git
	fetchRecurseSubmodules = on-demand
[submodule "type_erasure"]
	path = libs/type_erasure
	url = ../type_erasure.git
	fetchRecurseSubmodules = on-demand
[submodule "phoenix"]
	path = libs/phoenix
	url = ../phoenix.git
	fetchRecurseSubmodules = on-demand
[submodule "polygon"]
	path = libs/polygon
	url = ../polygon.git
	fetchRecurseSubmodules = on-demand
[submodule "predef"]
	path = libs/predef
	url = ../predef.git
	fetchRecurseSubmodules = on-demand
[submodule "proto"]
	path = libs/proto
	url = ../proto.git
	fetchRecurseSubmodules = on-demand
[submodule "ratio"]
	path = libs/ratio
	url = ../ratio.git
	fetchRecurseSubmodules = on-demand
[submodule "scope_exit"]
	path = libs/scope_exit
	url = ../scope_exit.git
	fetchRecurseSubmodules = on-demand
[submodule "signals2"]
	path = libs/signals2
	url = ../signals2.git
	fetchRecurseSubmodules = on-demand
[submodule "sync"]
	path = libs/sync
	url = ../sync.git
	fetchRecurseSubmodules = on-demand
[submodule "units"]
	path = libs/units
	url = ../units.git
	fetchRecurseSubmodules = on-demand
[submodule "unordered"]
	path = libs/unordered
	url = ../unordered.git
	fetchRecurseSubmodules = on-demand
[submodule "uuid"]
	path = libs/uuid
	url = ../uuid.git
	fetchRecurseSubmodules = on-demand
[submodule "chrono"]
	path = libs/chrono
	url = ../chrono.git
	fetchRecurseSubmodules = on-demand
[submodule "container"]
	path = libs/container
	url = ../container.git
	fetchRecurseSubmodules = on-demand
[submodule "context"]
	path = libs/context
	url = ../context.git
	fetchRecurseSubmodules = on-demand
[submodule "accumulators"]
	path = libs/accumulators
	url = ../accumulators.git
	fetchRecurseSubmodules = on-demand
[submodule "log"]
	path = libs/log
	url = ../log.git
	fetchRecurseSubmodules = on-demand
[submodule "assert"]
	path = libs/assert
	url = ../assert.git
	fetchRecurseSubmodules = on-demand
[submodule "align"]
	path = libs/align
	url = ../align.git
	fetchRecurseSubmodules = on-demand
[submodule "type_index"]
	path = libs/type_index
	url = ../type_index.git
	fetchRecurseSubmodules = on-demand
[submodule "core"]
	path = libs/core
	url = ../core.git
	fetchRecurseSubmodules = on-demand
[submodule "throw_exception"]
	path = libs/throw_exception
	url = ../throw_exception.git
	fetchRecurseSubmodules = on-demand
[submodule "winapi"]
	path = libs/winapi
	url = ../winapi.git
	fetchRecurseSubmodules = on-demand
[submodule "boostdep"]
	path = tools/boostdep
	url = ../boostdep.git
	fetchRecurseSubmodules = on-demand
[submodule "lexical_cast"]
	path = libs/lexical_cast
	url = ../lexical_cast.git
	fetchRecurseSubmodules = on-demand
[submodule "convert"]
	path = libs/convert
	url = ../convert.git
	fetchRecurseSubmodules = on-demand
[submodule "endian"]
	path = libs/endian
	url = ../endian.git
	fetchRecurseSubmodules = on-demand
[submodule "sort"]
	path = libs/sort
	url = ../sort.git
	fetchRecurseSubmodules = on-demand
[submodule "coroutine2"]
	path = libs/coroutine2
	url = ../coroutine2.git
	fetchRecurseSubmodules = on-demand
[submodule "vmd"]
	path = libs/vmd
	url = ../vmd.git
	fetchRecurseSubmodules = on-demand
[submodule "compute"]
	path = libs/compute
	url = ../compute.git
	fetchRecurseSubmodules = on-demand
[submodule "dll"]
	path = libs/dll
	url = ../dll.git
	fetchRecurseSubmodules = on-demand
[submodule "metaparse"]
	path = libs/metaparse
	url = ../metaparse.git
	fetchRecurseSubmodules = on-demand
[submodule "hana"]
	path = libs/hana
	url = ../hana.git
	fetchRecurseSubmodules = on-demand
[submodule "qvm"]
	path = libs/qvm
	url = ../qvm.git
	fetchRecurseSubmodules = on-demand
[submodule "fiber"]
	path = libs/fiber
	url = ../fiber.git
	fetchRecurseSubmodules = on-demand
[submodule "process"]
	path = libs/process
	url = ../process.git
	branch = develop
	fetchRecurseSubmodules = on-demand
[submodule "stacktrace"]
	path = libs/stacktrace
	url = ../stacktrace.git
	fetchRecurseSubmodules = on-demand
[submodule "poly_collection"]
	path = libs/poly_collection
	url = ../poly_collection.git
	fetchRecurseSubmodules = on-demand
[submodule "beast"]
	path = libs/beast
	url = ../beast.git
	fetchRecurseSubmodules = on-demand
[submodule "mp11"]
	path = libs/mp11
	url = ../mp11.git
	fetchRecurseSubmodules = on-demand
[submodule "callable_traits"]
	path = libs/callable_traits
	url = ../callable_traits.git
	fetchRecurseSubmodules = on-demand
[submodule "contract"]
	path = libs/contract
	url = ../contract.git
	fetchRecurseSubmodules = on-demand
[submodule "check_build"]
	path = tools/check_build
	url = ../check_build.git
	fetchRecurseSubmodules = on-demand
[submodule "container_hash"]
	path = libs/container_hash
	url = ../container_hash.git
	fetchRecurseSubmodules = on-demand
[submodule "hof"]
	path = libs/hof
	url = ../hof.git
	fetchRecurseSubmodules = on-demand
[submodule "yap"]
	path = libs/yap
	url = ../yap.git
	fetchRecurseSubmodules = on-demand
[submodule "safe_numerics"]
	path = libs/safe_numerics
	url = ../safe_numerics.git
	fetchRecurseSubmodules = on-demand
<<<<<<< HEAD
[submodule "headers"]
	path = libs/headers
	url = ../headers.git
	fetchRecurseSubmodules = on-demand
[submodule "boost_install"]
	path = tools/boost_install
	url = ../boost_install.git
=======
[submodule "parameter_python"]
	path = libs/parameter_python
	url = ../parameter_python.git
>>>>>>> fdb3f0b0
	fetchRecurseSubmodules = on-demand<|MERGE_RESOLUTION|>--- conflicted
+++ resolved
@@ -571,7 +571,10 @@
 	path = libs/safe_numerics
 	url = ../safe_numerics.git
 	fetchRecurseSubmodules = on-demand
-<<<<<<< HEAD
+[submodule "parameter_python"]
+	path = libs/parameter_python
+	url = ../parameter_python.git
+	fetchRecurseSubmodules = on-demand
 [submodule "headers"]
 	path = libs/headers
 	url = ../headers.git
@@ -579,9 +582,4 @@
 [submodule "boost_install"]
 	path = tools/boost_install
 	url = ../boost_install.git
-=======
-[submodule "parameter_python"]
-	path = libs/parameter_python
-	url = ../parameter_python.git
->>>>>>> fdb3f0b0
 	fetchRecurseSubmodules = on-demand